# Copyright 2022 MosaicML Composer authors
# SPDX-License-Identifier: Apache-2.0

"""`YAHP <https://docs.mosaicml.com/projects/yahp/en/stable/README.html>`_ interface for :class:`.GPT2Model`."""

from dataclasses import dataclass
from typing import Dict, Optional

import yahp as hp

from composer.core.types import JSON
from composer.models.model_hparams import ModelHparams
from composer.utils.import_helpers import MissingConditionalImportError

__all__ = ['GPT2Hparams']


@dataclass
class GPT2Hparams(ModelHparams):
    """`YAHP <https://docs.mosaicml.com/projects/yahp/en/stable/README.html>`_ interface for :class:`.GPT2Model`.

    Args:
        model_config (Dict[str, JSON], optional ): A dictionary providing a HuggingFace model configuration.
        pretrained_model_name (str, optional): Pretrained model name to pull from Hugging Face Model Hub.
        use_pretrained (bool, optional): Whether to initialize the model with the pretrained weights. Default: ``False``.
        tokenizer_name (str, optional): The tokenizer used for this model,
            necessary to assert required model inputs. Default ``None``.
        gradient_checkpointing (bool, optional): Use gradient checkpointing. Default: ``False``.
    """
<<<<<<< HEAD

    def initialize_object(self) -> 'ComposerTransformer':
=======
    model_config: Optional[Dict[str,
                                JSON]] = hp.optional(doc="A dictionary providing a HuggingFace model configuration.",
                                                     default_factory=dict)
    pretrained_model_name: Optional[str] = hp.optional(doc="Pretrained model name to pull from Hugging Face Model Hub.",
                                                       default=None)
    use_pretrained: Optional[bool] = hp.optional("Whether to initialize the model with the pretrained weights.",
                                                 default=False)
    tokenizer_name: Optional[str] = hp.optional(
        "The tokenizer used for this model, necessary to assert required model inputs.", default=None)
    gradient_checkpointing: Optional[bool] = hp.optional("Whether to enable gradient checkpointing.", default=False)

    def initialize_object(self):
>>>>>>> 61859726
        try:
            import transformers
        except ImportError as e:
            raise MissingConditionalImportError(extra_deps_group='nlp', conda_package='transformers') from e

        from composer.models.gpt2.model import create_gpt2

        # user must specify one of either config or the pretrained model
        if not self.pretrained_model_name and self.model_config == {}:
            raise Exception('One of pretrained_model_name or model_config needed.')

<<<<<<< HEAD
        if self.use_pretrained:
            assert transformers.AutoModelForCausalLM.from_pretrained is not None, 'from_pretrained should not be None'
            model = transformers.AutoModelForCausalLM.from_pretrained(self.pretrained_model_name)
        else:
            model = transformers.AutoModelForCausalLM.from_config(config)  #type: ignore (thirdparty)
=======
        if self.use_pretrained and self.model_config:
            raise Exception('A model cannot load pretrained weights from configuration.')
>>>>>>> 61859726

        return create_gpt2(
            model_config=self.model_config,  #type: ignore (thirdparty)
            pretrained_model_name=self.pretrained_model_name,
            use_pretrained=self.use_pretrained,
            tokenizer_name=self.tokenizer_name,
            gradient_checkpointing=self.gradient_checkpointing,
        )<|MERGE_RESOLUTION|>--- conflicted
+++ resolved
@@ -10,7 +10,6 @@
 
 from composer.core.types import JSON
 from composer.models.model_hparams import ModelHparams
-from composer.utils.import_helpers import MissingConditionalImportError
 
 __all__ = ['GPT2Hparams']
 
@@ -27,44 +26,26 @@
             necessary to assert required model inputs. Default ``None``.
         gradient_checkpointing (bool, optional): Use gradient checkpointing. Default: ``False``.
     """
-<<<<<<< HEAD
-
-    def initialize_object(self) -> 'ComposerTransformer':
-=======
     model_config: Optional[Dict[str,
-                                JSON]] = hp.optional(doc="A dictionary providing a HuggingFace model configuration.",
+                                JSON]] = hp.optional(doc='A dictionary providing a HuggingFace model configuration.',
                                                      default_factory=dict)
-    pretrained_model_name: Optional[str] = hp.optional(doc="Pretrained model name to pull from Hugging Face Model Hub.",
+    pretrained_model_name: Optional[str] = hp.optional(doc='Pretrained model name to pull from Hugging Face Model Hub.',
                                                        default=None)
-    use_pretrained: Optional[bool] = hp.optional("Whether to initialize the model with the pretrained weights.",
+    use_pretrained: Optional[bool] = hp.optional('Whether to initialize the model with the pretrained weights.',
                                                  default=False)
     tokenizer_name: Optional[str] = hp.optional(
-        "The tokenizer used for this model, necessary to assert required model inputs.", default=None)
-    gradient_checkpointing: Optional[bool] = hp.optional("Whether to enable gradient checkpointing.", default=False)
+        'The tokenizer used for this model, necessary to assert required model inputs.', default=None)
+    gradient_checkpointing: Optional[bool] = hp.optional('Whether to enable gradient checkpointing.', default=False)
 
     def initialize_object(self):
->>>>>>> 61859726
-        try:
-            import transformers
-        except ImportError as e:
-            raise MissingConditionalImportError(extra_deps_group='nlp', conda_package='transformers') from e
-
         from composer.models.gpt2.model import create_gpt2
 
         # user must specify one of either config or the pretrained model
         if not self.pretrained_model_name and self.model_config == {}:
             raise Exception('One of pretrained_model_name or model_config needed.')
 
-<<<<<<< HEAD
-        if self.use_pretrained:
-            assert transformers.AutoModelForCausalLM.from_pretrained is not None, 'from_pretrained should not be None'
-            model = transformers.AutoModelForCausalLM.from_pretrained(self.pretrained_model_name)
-        else:
-            model = transformers.AutoModelForCausalLM.from_config(config)  #type: ignore (thirdparty)
-=======
         if self.use_pretrained and self.model_config:
             raise Exception('A model cannot load pretrained weights from configuration.')
->>>>>>> 61859726
 
         return create_gpt2(
             model_config=self.model_config,  #type: ignore (thirdparty)
