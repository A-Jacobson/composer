--- conflicted
+++ resolved
@@ -123,14 +123,7 @@
 
     dataset_hparams.use_synthetic = True
 
-<<<<<<< HEAD
-    if isinstance(model_hparams, TransformerHparams):
-        if type(model_hparams) not in model_hparams_to_tokenizer_family:
-            raise ValueError(f'Model {type(model_hparams)} is currently not supported for synthetic testing!')
-
-=======
     if type(model_hparams) in model_hparams_to_tokenizer_family:
->>>>>>> 61859726
         tokenizer_family = model_hparams_to_tokenizer_family[type(model_hparams)]
         assert isinstance(dataset_hparams, (GLUEHparams, LMDatasetHparams))
         dataset_hparams.tokenizer_name = tokenizer_family
