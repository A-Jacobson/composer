# Copyright 2022 MosaicML Composer authors
# SPDX-License-Identifier: Apache-2.0

"""Contains commonly used models that are shared across the test suite."""

import dataclasses
from typing import Any, Dict, Type

import torch
import yahp as hp

from composer.datasets.synthetic_lm import generate_synthetic_tokenizer
from composer.models import ComposerClassifier
from composer.models.bert.bert_hparams import BERTForClassificationHparams, BERTHparams
from composer.models.deeplabv3.deeplabv3_hparams import DeepLabV3Hparams
from composer.models.gpt2.gpt2_hparams import GPT2Hparams
from composer.models.model_hparams import ModelHparams

<<<<<<< HEAD
model_hparams_to_tokenizer_family: Dict[Type[TransformerHparams], str] = {
    GPT2Hparams: 'gpt2',
    BERTForClassificationHparams: 'bert',
    BERTHparams: 'bert'
=======
model_hparams_to_tokenizer_family: Dict[Type[ModelHparams], str] = {
    GPT2Hparams: "gpt2",
    BERTForClassificationHparams: "bert",
    BERTHparams: "bert"
>>>>>>> 61859726
}


class SimpleModel(ComposerClassifier):
    """Small classification model.

    Args:
        num_features (int): number of input features (default: 1)
        num_classes (int): number of classes (default: 2)
    """

    def __init__(self, num_features: int = 1, num_classes: int = 2) -> None:

        self.num_features = num_features
        self.num_classes = num_classes

        fc1 = torch.nn.Linear(num_features, 5)
        fc2 = torch.nn.Linear(5, num_classes)

        net = torch.nn.Sequential(
            torch.nn.AdaptiveAvgPool2d(1),
            torch.nn.Flatten(),
            fc1,
            torch.nn.ReLU(),
            fc2,
            torch.nn.Softmax(dim=-1),
        )
        super().__init__(module=net)

        # Important: It is crucial that the FC layers are bound to `self`
        # for the optimizer surgery tests.
        # These tests attempt to perform surgery on `fc1` layer, and we want
        # to make sure that post-surgery, self.fc1 refers to the same parameters
        # as self.net[1]
        self.fc1 = fc1
        self.fc2 = fc2


@dataclasses.dataclass
class SimpleModelHparams(ModelHparams):
    num_features: int = hp.optional('number of features', default=1)
    num_classes: int = hp.optional('number of output classes', default=2)

    def initialize_object(self) -> SimpleModel:
        return SimpleModel(
            num_features=self.num_features,
            num_classes=self.num_classes,
        )


class SimpleConvModel(ComposerClassifier):
    """Small convolutional classifer.

    Args:
        num_channels (int): number of input channels (default: 3)
        num_classes (int): number of classes (default: 2)
    """

    def __init__(self, num_channels: int = 3, num_classes: int = 2) -> None:

        self.num_classes = num_classes
        self.num_channels = num_channels

        conv_args = {'kernel_size': (3, 3), 'padding': 1, 'stride': 2}
        conv1 = torch.nn.Conv2d(in_channels=num_channels, out_channels=8, **conv_args)
        conv2 = torch.nn.Conv2d(in_channels=8, out_channels=4, **conv_args)
        pool = torch.nn.AdaptiveAvgPool2d(1)
        flatten = torch.nn.Flatten()
        fc1 = torch.nn.Linear(4, 16)
        fc2 = torch.nn.Linear(16, num_classes)

        net = torch.nn.Sequential(
            conv1,
            conv2,
            pool,
            flatten,
            fc1,
            fc2,
        )
        super().__init__(module=net)

        # bind these to class for access during
        # surgery tests
        self.conv1 = conv1
        self.conv2 = conv2


@dataclasses.dataclass
class SimpleConvModelHparams(ModelHparams):
    num_channels: int = hp.optional('number of channels', default=3)
    num_classes: int = hp.optional('number of output classes', default=2)

    def initialize_object(self) -> SimpleConvModel:
        return SimpleConvModel(
            num_channels=self.num_channels,
            num_classes=self.num_classes,
        )


def configure_model_hparams_for_synthetic(model_hparams: ModelHparams) -> None:
    # configure Transformer-based models for synthetic testing
<<<<<<< HEAD
    if isinstance(model_hparams, TransformerHparams):
        if type(model_hparams) not in model_hparams_to_tokenizer_family:
            raise ValueError(f'Model {type(model_hparams)} is currently not supported for synthetic testing!')

=======
    if type(model_hparams) in model_hparams_to_tokenizer_family:
>>>>>>> 61859726
        tokenizer_family = model_hparams_to_tokenizer_family[type(model_hparams)]

        # force a non-pretrained model
        model_hparams.use_pretrained = False
        model_hparams.pretrained_model_name = None

        # generate tokenizers and synthetic models
        tokenizer = generate_synthetic_tokenizer(tokenizer_family=tokenizer_family)
        model_hparams.model_config = generate_dummy_model_config(type(model_hparams), tokenizer)

    # configure DeepLabV3 models for synthetic testing
    if isinstance(model_hparams, DeepLabV3Hparams):
        model_hparams.is_backbone_pretrained = False  # prevent downloading pretrained weights during test
        model_hparams.sync_bn = False  # sync_bn throws an error when run on CPU


def generate_dummy_model_config(cls: Type[hp.Hparams], tokenizer) -> Dict[str, Any]:
    model_to_dummy_mapping: Dict[Type[hp.Hparams], Dict[str, Any]] = {
        BERTHparams: {
            'architectures': ['BertForMaskedLM'],
            'attention_probs_dropout_prob': 0.1,
            'gradient_checkpointing': False,
            'hidden_act': 'gelu',
            'hidden_dropout_prob': 0.1,
            'hidden_size': 64,
            'initializer_range': 0.02,
            'intermediate_size': 256,
            'layer_norm_eps': 1e-12,
            'max_position_embeddings': 512,
            'model_type': 'bert',
            'num_attention_heads': 1,
            'num_hidden_layers': 1,
            'pad_token_id': tokenizer.pad_token_id,
            'position_embedding_type': 'absolute',
            'transformers_version': '4.6.0.dev0',
            'type_vocab_size': 2,
            'use_cache': True,
            'vocab_size': tokenizer.vocab_size,
        },
        GPT2Hparams: {
            'activation_function': 'gelu_new',
            'architectures': ['GPT2LMHeadModel'],
            'attn_pdrop': 0.1,
            'bos_token_id': tokenizer.cls_token_id,
            'embd_pdrop': 0.1,
            'eos_token_id': tokenizer.cls_token_id,
            'initializer_range': 0.02,
            'layer_norm_epsilon': 0.00001,
            'model_type': 'gpt2',
            'n_ctx': 128,
            'n_embd': 64,
            'n_head': 1,
            'n_layer': 1,
            'n_positions': 128,
            'resid_pdrop': 0.1,
            'summary_activation': None,
            'summary_first_dropout': 0.1,
            'summary_proj_to_labels': True,
            'summary_type': 'cls_index',
            'summary_use_proj': True,
            'task_specific_params': {
                'text-generation': {
                    'do_sample': True,
                    'max_length': 50
                }
            },
            'vocab_size': tokenizer.vocab_size
        },
        BERTForClassificationHparams: {
            'architectures': ['BertForSequenceClassification'],
            'attention_probs_dropout_prob': 0.1,
            'classifier_dropout': None,
            'gradient_checkpointing': False,
            'hidden_act': 'gelu',
            'hidden_dropout_prob': 0.1,
            'hidden_size': 64,
            'initializer_range': 0.02,
            'intermediate_size': 256,
            'layer_norm_eps': 1e-12,
            'max_position_embeddings': 512,
            'model_type': 'bert',
            'num_attention_heads': 1,
            'num_hidden_layers': 1,
            'pad_token_id': tokenizer.pad_token_id,
            'position_embedding_type': 'absolute',
            'transformers_version': '4.16.2',
            'type_vocab_size': 2,
            'use_cache': True,
            'vocab_size': tokenizer.vocab_size
        }
    }
    return model_to_dummy_mapping[cls]<|MERGE_RESOLUTION|>--- conflicted
+++ resolved
@@ -16,17 +16,10 @@
 from composer.models.gpt2.gpt2_hparams import GPT2Hparams
 from composer.models.model_hparams import ModelHparams
 
-<<<<<<< HEAD
-model_hparams_to_tokenizer_family: Dict[Type[TransformerHparams], str] = {
+model_hparams_to_tokenizer_family: Dict[Type[ModelHparams], str] = {
     GPT2Hparams: 'gpt2',
     BERTForClassificationHparams: 'bert',
     BERTHparams: 'bert'
-=======
-model_hparams_to_tokenizer_family: Dict[Type[ModelHparams], str] = {
-    GPT2Hparams: "gpt2",
-    BERTForClassificationHparams: "bert",
-    BERTHparams: "bert"
->>>>>>> 61859726
 }
 
 
@@ -128,14 +121,7 @@
 
 def configure_model_hparams_for_synthetic(model_hparams: ModelHparams) -> None:
     # configure Transformer-based models for synthetic testing
-<<<<<<< HEAD
-    if isinstance(model_hparams, TransformerHparams):
-        if type(model_hparams) not in model_hparams_to_tokenizer_family:
-            raise ValueError(f'Model {type(model_hparams)} is currently not supported for synthetic testing!')
-
-=======
     if type(model_hparams) in model_hparams_to_tokenizer_family:
->>>>>>> 61859726
         tokenizer_family = model_hparams_to_tokenizer_family[type(model_hparams)]
 
         # force a non-pretrained model
